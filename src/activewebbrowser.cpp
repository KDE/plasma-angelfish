--- conflicted
+++ resolved
@@ -35,11 +35,8 @@
 ActiveWebbrowser::ActiveWebbrowser(const KCmdLineArgs *args)
     : KApplication()
 {
-<<<<<<< HEAD
     Q_UNUSED(args);
-=======
     qmlRegisterType<KDeclarativeWebSettings>();
->>>>>>> c69a820f
     qmlRegisterType<KDeclarativeWebView>("org.kde.kdewebkit", 0, 1, "WebView");
     setStartDragDistance(20);
 }
