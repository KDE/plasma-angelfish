--- conflicted
+++ resolved
@@ -83,11 +83,6 @@
     }
 
 
-<<<<<<< HEAD
-    Item {
-        width: webView.contentsSize.width
-        height: webView.contentsSize.height
-=======
     PinchArea {
         width:webView.width
         height: webView.height
@@ -110,14 +105,14 @@
             webView.renderingEnabled = true
             flickable.smooth = true
         }
->>>>>>> 9de940d9
+
         WebView {
             id: webView
             objectName: "webViewImplementation"
             transformOrigin: Item.TopLeft
             //settings.pluginsEnabled: true
 
-<<<<<<< HEAD
+
             pressGrabTime: flickable.interactive ? 400 : 0
             x: flickable.contentX
             y: Math.max(0, flickable.contentY - headerSpace.height)//Math.max(0, flickable.contentY)
@@ -137,20 +132,6 @@
                             if (url != "") {
                                 flickable.newWindowRequested(url)
 
-=======
-            //FIXME: glorious hack just to obtain a signal of the url of the new requested page
-            // Should be replaced with signal from KDeclarativeWebView
-            newWindowComponent: Component {
-                Item {
-                    id: newPageComponent
-
-                    WebView {
-                        id: newWindow
-                        onUrlChanged: {
-                            if (url != "") {
-                                flickable.newWindowRequested(url)
-
->>>>>>> 9de940d9
                                 var newObject = Qt.createQmlObject('import QtQuick 1.0; Item {}', webView);
                                 newPageComponent.parent = newObject
                                 newObject.destroy()
@@ -284,7 +265,6 @@
                     target: webView
                     property: "renderingEnabled"
                     value: false
-<<<<<<< HEAD
                 }
                 PropertyAction {
                     target: flickable
@@ -319,42 +299,7 @@
                         to: 0 // set before calling
                     }
                 }
-=======
-                }
-                PropertyAction {
-                    target: flickable
-                    property: "smooth"
-                    value: false
-                }
-                ParallelAnimation {
-                    NumberAnimation {
-                        id: scaleAnim
-                        target: webView
-                        property: "contentsScale"
-                        // the to property is set before calling
-                        easing.type: Easing.Linear
-                        duration: 200
-                    }
-                    NumberAnimation {
-                        id: flickVX
-                        target: flickable
-                        property: "contentX"
-                        easing.type: Easing.Linear
-                        duration: 200
-                        from: 0 // set before calling
-                        to: 0 // set before calling
-                    }
-                    NumberAnimation {
-                        id: flickVY
-                        target: flickable
-                        property: "contentY"
-                        easing.type: Easing.Linear
-                        duration: 200
-                        from: 0 // set before calling
-                        to: 0 // set before calling
-                    }
-                }
->>>>>>> 9de940d9
+
                 // Have to set the contentXY, since the above 2
                 // size changes may have started a correction if
                 // contentsScale < 1.0.
